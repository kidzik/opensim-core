--- conflicted
+++ resolved
@@ -53,21 +53,13 @@
   - mkdir build
   - cd build
   # Configure.
-<<<<<<< HEAD
-  - cmake .. -G"Visual Studio 12 Win64" -DSIMBODY_HOME=C:\simbody # -DBUILD_API_EXAMPLES=off # TODO -DBUILD_JAVA_WRAPPING=ON -DBUILD_PYTHON_WRAPPING=ON -DSWIG_EXECUTABLE=C:\swigwin-3.0.2\swig.exe # TODO -DBUILD_SIMM_TRANSLATOR=ON
+  - cmake .. -G"Visual Studio 12 2013 Win64" -DSIMBODY_HOME=C:\simbody # -DBUILD_API_EXAMPLES=off # TODO -DBUILD_JAVA_WRAPPING=ON -DBUILD_PYTHON_WRAPPING=ON -DSWIG_EXECUTABLE=C:\swigwin-3.0.2\swig.exe # TODO -DBUILD_SIMM_TRANSLATOR=ON
   # Build.
-  - MSBuild OpenSim.sln /target:ALL_BUILD /p:Configuration=RelWithDebInfo /maxcpucount:4 /verbosity:quiet
+  - cmake --build . --target ALL_BUILD --config RelWithDebInfo -- /maxcpucount:4 /verbosity:quiet
 
 test_script:
+  ## Run tests.
   - ctest --parallel 4 --build-config RelWithDebInfo --output-on-failure
-=======
-  - cmake .. -G"Visual Studio 12 2013 Win64" -DSIMBODY_HOME=C:\simbody -DCMAKE_INSTALL_PREFIX=%OPENSIM_HOME% -DBUILD_JAVA_WRAPPING=ON -DBUILD_PYTHON_WRAPPING=ON # TODO -DBUILD_SIMM_TRANSLATOR=ON
-  # Build.
-  - cmake --build . --target ALL_BUILD --config Release -- /maxcpucount:4 /verbosity:quiet
-  
-test_script:
-  ## Run tests.
-  - ctest --parallel 4 --build-config Release --output-on-failure
 
   ## Ensure we have no trouble installing.
   - cmake --build . --target install --config Release -- /maxcpucount:4 /verbosity:quiet
@@ -97,5 +89,4 @@
   - # Create and upload NuGet package.
   - IF DEFINED DISTR cd %APPVEYOR_BUILD_FOLDER%
   - IF DEFINED DISTR nuget pack .opensim-core.nuspec -BasePath %OPENSIM_HOME%
-  - IF DEFINED DISTR appveyor PushArtifact opensim-core.0.0.0.nupkg
->>>>>>> c207ddf4
+  - IF DEFINED DISTR appveyor PushArtifact opensim-core.0.0.0.nupkg
--- conflicted
+++ resolved
@@ -594,16 +594,11 @@
     SimTK_DOWNCAST(Input, AbstractInput);
 
 private:
-<<<<<<< HEAD
-    mutable SimTK::ReferencePtr< const Output<T>  > connectee;
-}; // END class Input<T>
-=======
     SimTK::ResetOnCopy<ChannelList> _connectees;
     // TODO I think the annotations need to be serialized, since
     // tools may depend on them for interpreting the connected channels.
     SimTK::ResetOnCopy<AnnotationList> _annotations;
 }; // END class Input<Y>
->>>>>>> c5969cb3
 
 /// @name Creating Inputs for your Component
 /// Use these macros at the top of your component class declaration,

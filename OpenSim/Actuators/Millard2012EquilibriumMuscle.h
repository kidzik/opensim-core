#ifndef OPENSIM_Millard2012EquilibriumMuscle_h__
#define OPENSIM_Millard2012EquilibriumMuscle_h__
/* -------------------------------------------------------------------------- *
 *                  OpenSim:  Millard2012EquilibriumMuscle.h                  *
 * -------------------------------------------------------------------------- *
 * The OpenSim API is a toolkit for musculoskeletal modeling and simulation.  *
 * See http://opensim.stanford.edu and the NOTICE file for more information.  *
 * OpenSim is developed at Stanford University and supported by the US        *
 * National Institutes of Health (U54 GM072970, R24 HD065690) and by DARPA    *
 * through the Warrior Web program.                                           *
 *                                                                            *
 * Copyright (c) 2005-2012 Stanford University and the Authors                *
 * Author(s): Matthew Millard, Tom Uchida, Ajay Seth                          *
 *                                                                            *
 * Licensed under the Apache License, Version 2.0 (the "License"); you may    *
 * not use this file except in compliance with the License. You may obtain a  *
 * copy of the License at http://www.apache.org/licenses/LICENSE-2.0.         *
 *                                                                            *
 * Unless required by applicable law or agreed to in writing, software        *
 * distributed under the License is distributed on an "AS IS" BASIS,          *
 * WITHOUT WARRANTIES OR CONDITIONS OF ANY KIND, either express or implied.   *
 * See the License for the specific language governing permissions and        *
 * limitations under the License.                                             *
 * -------------------------------------------------------------------------- */
#include <OpenSim/Actuators/osimActuatorsDLL.h>
#include <simbody/internal/common.h>

// The parent class, Muscle.h, provides
//    1. max_isometric_force
//    2. optimal_fiber_length
//    3. tendon_slack_length
//    4. pennation_angle_at_optimal
//    5. max_contraction_velocity
//    6. ignore_tendon_compliance
//    7. ignore_activation_dynamics
#include <OpenSim/Simulation/Model/Muscle.h>

// Sub-models used by this muscle model
#include <OpenSim/Actuators/MuscleFixedWidthPennationModel.h>
#include <OpenSim/Actuators/ActiveForceLengthCurve.h>
#include <OpenSim/Actuators/ForceVelocityCurve.h>
#include <OpenSim/Actuators/ForceVelocityInverseCurve.h>
#include <OpenSim/Actuators/FiberForceLengthCurve.h>
#include <OpenSim/Actuators/TendonForceLengthCurve.h>

#ifdef SWIG
    #ifdef OSIMACTUATORS_API
        #undef OSIMACTUATORS_API
        #define OSIMACTUATORS_API
    #endif
#endif

namespace OpenSim {
/**
This class implements a configurable equilibrium muscle model, as described in
Millard et al.\ (2013). An equilibrium model assumes that the forces generated
by the fiber and tendon are equal:

\f[
 f_{ISO}\Big(\mathbf{a}(t) \mathbf{f}_L(\hat{l}_{CE}) \mathbf{f}_V(\hat{v}_{CE})
+ \mathbf{f}_{PE}(\hat{l}_{CE}) + \beta \hat{v}_{CE}\Big) \cos \phi
-  f_{ISO}\mathbf{f}_{SE}(\hat{l}_{T}) = 0
\f]

\image html fig_Millard2012EquilibriumMuscle.png

This model can be simulated in several configurations by adjusting three flags:

\li ignore_tendon_compliance: set to <I>true</I> to make the tendon rigid. This
assumption is usually reasonable for short tendons, and can result in a
performance improvement by eliminating high-frequency dynamics and removing the
fiber length from the state vector.

\li ignore_activation_dynamics: set to <I>true</I> to use the excitation input
as the activation signal. This results in faster simulations by reducing the
size of the state vector.

\li fiber_damping: set to a value greater than 0.001 to include fiber damping in
the model. The addition of damping reduces simulation time while allowing the
muscle model to be more physiological (it can have an activation of zero, its
active-force-length curve can go to zero, and its force-velocity curve can be
asymptotic).

<B>Elastic Tendon, No Fiber Damping</B>

The most typical configuration used in the literature is to simulate a muscle
with an elastic tendon, full fiber dynamics, and activation dynamics. The
resulting formulation suffers from three singularities: \f$\mathbf{a}(t)
\rightarrow 0\f$, \f$\phi \rightarrow 90^\circ\f$, and
\f$ \mathbf{f}_L(\hat{l}_{CE}) \rightarrow 0 \f$. These situations are all
handled in this model to ensure that it does not produce singularities and does
not result in intolerably long simulation times.

Numerical singularities arise from the manner in which the equilibrium equation
is rearranged to yield an ordinary differential equation (ODE). The above
equation is rearranged to isolate \f$ \mathbf{f}_V(\hat{v}_{CE}) \f$. We then
invert to solve for \f$ \hat{v}_{CE} \f$, which is then numerically integrated
during a simulation:
\f[
 \hat{v}_{CE} = \mathbf{f}_V ^{-1} \Big(
 \frac{ ( \mathbf{f}_{SE}(\hat{l}_{T}) ) /
 \cos \phi
  -  \mathbf{f}_{PE}(\hat{l}_{CE}) }
  { \mathbf{a}(t) \mathbf{f}_L(\hat{l}_{CE})} \Big)
\f]

The above equation becomes numerically stiff when terms in the denominator
approach zero (when \f$\mathbf{a}(t) \rightarrow 0\f$, \f$\phi
\rightarrow 90^\circ\f$, or \f$ \mathbf{f}_L(\hat{l}_{CE}) \rightarrow 0 \f$)
or, additionally, when the slope of \f$\mathbf{f}_V ^{-1}\f$ is steep (which
occurs at fiber velocities close to the maximum concentric and maximum
eccentric fiber velocities).

Singularities can be managed by ensuring that the muscle model is always
activated (\f$\mathbf{a}(t) > 0\f$), the fiber will stop contracting when a
pennation angle of 90 degrees is approached (\f$\phi < 90^\circ\f$), and the
fiber will also stop contracting as its length approaches a lower bound
(\f$ \hat{l}_{CE} > lowerbound\f$), which is typically around half the fiber's
resting length (to ensure \f$ \mathbf{f}_L(\hat{l}_{CE}) > 0 \f$). The fiber is
prevented from reaching unphysiological lengths or its maximum pennation angle
using a unilateral constraint. Additionally, the force-velocity curve is
modified so that it is invertible.

When an elastic tendon without fiber damping is selected, the minimum
active-force-length value is set to 0.1, the minimum permissible activation is
set to 0.01, and the maximum permissible pennation angle is set to acos(0.1) or
84.3 degrees. This is done as a convenience for the user to prevent the model
from taking an unreasonable amount of time to simulate.

<B>(Rigid Tendon) or (Elastic Tendon with Fiber Damping)</B>

Neither of these formulations has any singularities. The lower bound of the
active-force-length curve can be zero (min( \f$ \mathbf{f}_L(\hat{l}_{CE})) = 0
\f$), activation can be zero (i.e., the muscle can be turned off completely),
and the force-velocity curve need not be invertible.

The rigid tendon formulation removes the singularities by ignoring the
elasticity of the tendon. This assumption is reasonable for many muscles, but it
is up to the user to determine whether this assumption is valid.

The formulation that uses an elastic tendon with fiber damping removes
singularities by solving the equilibrium equation with Newton's method. This is
possible because the partial derivative of the equilibrium equation with respect
to fiber velocity is always positive if \f$ \beta > 0\f$ and, thus, Newton's
method can find a solution to the equilibrium equation.

When either of these singularity-free formulations is selected, the minimum
active-force-length value and the minimum permissible activation are set to
zero. This is done as a convenience for the user, as these changes make the
results of the model more realistic yet incur no performance penality. The
maximum pennation angle is left as acos(0.1) or 84.3 degrees, as allowing higher
pennation angles results in an increasingly stiff fiber velocity state as
pennation angle increases.

<B>Usage</B>

This object should be updated through the <I>set</I> methods provided.

<B>Example</B>
@code
double maxIsometricForce  = 5000;   //N
double optimalFiberLength = 0.025;  //m
double tendonSlackLength  = 0.25;   //m
double pennationAngle     = 0.5;    //rad

bool ignoreTendonCompliance   = false;
bool ignoreActivationDynamics = false;
double dampingCoefficient     = 0.001;

Millard2012EquilibriumMuscle myMuscle("myMuscle",
                                      maxIsometricForce,
                                      optimalFiberLength,
                                      tendonSlackLength,
                                      pennationAngle);

myMuscle.setMuscleConfiguration(ignoreTendonCompliance,
                                ignoreActivationDynamics,
                                dampingCoefficient);
@endcode

Please refer to the doxygen for more information on the properties that are
objects themselves (MuscleFixedWidthPennationModel, ActiveForceLengthCurve,
FiberForceLengthCurve, TendonForceLengthCurve, and ForceVelocityInverseCurve).

<B>Reference</B>

Millard, M., Uchida, T., Seth, A., Delp, S.L. (2013) Flexing computational
muscle: modeling and simulation of musculotendon dynamics. ASME Journal of
Biomechanical Engineering 135(2):021005. http://dx.doi.org/10.1115/1.4023390.

@author Matt Millard
@author Tom Uchida
@author Ajay Seth
*/

class OSIMACTUATORS_API Millard2012EquilibriumMuscle : public Muscle {
OpenSim_DECLARE_CONCRETE_OBJECT(Millard2012EquilibriumMuscle, Muscle);
public:
//==============================================================================
// PROPERTIES
//==============================================================================
    /** @name Property declarations
    These are the serializable properties associated with this class. **/
    /**@{**/
    OpenSim_DECLARE_PROPERTY(fiber_damping, double,
        "The linear damping of the fiber.");
    OpenSim_DECLARE_PROPERTY(default_activation, double,
        "Assumed initial activation level if none is assigned.");
    OpenSim_DECLARE_PROPERTY(default_fiber_length, double,
        "Assumed initial fiber length if none is assigned.");
    OpenSim_DECLARE_PROPERTY(activation_time_constant, double,
        "Activation time constant (in seconds).");
    OpenSim_DECLARE_PROPERTY(deactivation_time_constant, double,
        "Deactivation time constant (in seconds).");
    OpenSim_DECLARE_PROPERTY(minimum_activation, double,
        "Activation lower bound.");
    OpenSim_DECLARE_UNNAMED_PROPERTY(ActiveForceLengthCurve,
        "Active-force-length curve.");
    OpenSim_DECLARE_UNNAMED_PROPERTY(ForceVelocityCurve,
        "Force-velocity curve.");
    OpenSim_DECLARE_UNNAMED_PROPERTY(FiberForceLengthCurve,
        "Passive-force-length curve.");
    OpenSim_DECLARE_UNNAMED_PROPERTY(TendonForceLengthCurve,
        "Tendon-force-length curve.");
    /**@}**/

//==============================================================================
// CONSTRUCTORS
//==============================================================================
    /** Default constructor. Produces a non-functional empty muscle. */
    Millard2012EquilibriumMuscle();

    /** Constructs a functional muscle using default curves and activation model
    parameters. The tendon is assumed to be elastic, full fiber dynamics are
    solved, and activation dynamics are included.
        @param aName The name of the muscle.
        @param aMaxIsometricForce The force generated by the muscle when fully
    activated at its optimal resting length with a contraction velocity of zero.
        @param aOptimalFiberLength The optimal length of the muscle fiber.
        @param aTendonSlackLength The resting length of the tendon.
        @param aPennationAngle The angle of the fiber (in radians) relative to
    the tendon when the fiber is at its optimal resting length. */
    Millard2012EquilibriumMuscle(const  std::string &aName,
                                 double aMaxIsometricForce,
                                 double aOptimalFiberLength,
                                 double aTendonSlackLength,
                                 double aPennationAngle);

//==============================================================================
// GET METHODS
//==============================================================================
    /** @returns A boolean indicating whether fiber damping is being used. */
    bool getUseFiberDamping() const;

    /** @returns The fiber damping coefficient. */
    double getFiberDamping() const;

    /** @returns The default activation level that is used as an initial
    condition if none is provided by the user. */
    double getDefaultActivation() const;

    /** @returns The default fiber length that is used as an initial condition
    if none is provided by the user. */
    double getDefaultFiberLength() const;

    /** @returns The activation time constant (in seconds). */
    double getActivationTimeConstant() const;

    /** @returns The deactivation time constant (in seconds). */
    double getDeactivationTimeConstant() const;

    /** @returns The minimum activation level permitted by the muscle model.
    Note that this equilibrium model, like all equilibrium models, has a
    singularity when activation approaches 0, which means that a non-zero lower
    bound is required. */
    double getMinimumActivation() const;

    /** @returns The ActiveForceLengthCurve used by this model. */
    const ActiveForceLengthCurve& getActiveForceLengthCurve() const;
    /** @returns The ForceVelocityCurve used by this model. */
    const ForceVelocityCurve& getForceVelocityCurve() const;
    /** @returns The FiberForceLengthCurve used by this model. */
    const FiberForceLengthCurve& getFiberForceLengthCurve() const;
    /** @returns The TendonForceLengthCurve used by this model. */
    const TendonForceLengthCurve& getTendonForceLengthCurve() const;

    /** @returns The MuscleFixedWidthPennationModel used by this model. */
    const MuscleFixedWidthPennationModel& getPennationModel() const;

    /** @returns The maximum pennation angle permitted by this muscle model.
    Note that this equilibrium model, like all equilibrium models, has a
    singularity when pennation approaches Pi/2. Thus, the maximum pennation
    angle must be less than Pi/2. */
    double getMaximumPennationAngle() const;

    /** @returns The minimum fiber length, which is the maximum of two values:
    the smallest fiber length allowed by the pennation model, and the minimum
    fiber length on the active-force-length curve. When the fiber reaches this
    length, it is constrained to this value until the fiber velocity becomes
    positive. */
    double getMinimumFiberLength() const;

    /** @returns The minimum fiber length along the tendon, which is the maximum
    of two values: the smallest fiber length along the tendon permitted by the
    pennation model, and the minimum fiber length along the tendon on the
    active-force-length curve. When the fiber length reaches this value, it is
    constrained to this length along the tendon until the fiber velocity becomes
    positive. */
    double getMinimumFiberLengthAlongTendon() const;

    /** @param s The state of the system.
        @returns The normalized force term associated with the tendon element,
    \f$\mathbf{f}_{SE}(\hat{l}_{T})\f$, in the equilibrium equation. */
    double getTendonForceMultiplier(SimTK::State& s) const;

    /** @returns The stiffness of the muscle fibers along the tendon (N/m). */
    double getFiberStiffnessAlongTendon(const SimTK::State& s) const;

    /** @param s The state of the system.
    @returns The velocity of the fiber (m/s). */
    double getFiberVelocity(const SimTK::State& s) const;

    /** @param s The state of the system.
    @returns The time derivative of activation. */
    double getActivationDerivative(const SimTK::State& s) const;

//==============================================================================
// SET METHODS
//==============================================================================
    /** @param ignoreTendonCompliance Use a rigid (true) or elastic tendon.
        @param ignoreActivationDynamics Treat the excitation input as the
    activation signal (true) or use a first-order activation dynamic model.
        @param dampingCoefficient Specify the amount of damping to include in
    the model (must be either 0 or greater than 0.001). */
    void setMuscleConfiguration(bool ignoreTendonCompliance,
                                bool ignoreActivationDynamics,
                                double dampingCoefficient);

    /** @param dampingCoefficient Define the fiber damping coefficient. */
    void setFiberDamping(double dampingCoefficient);

    /** @param activation The default activation level that is used to
    initialize the muscle. */
    void setDefaultActivation(double activation);

    /** @param s The state of the system.
        @param activation The desired activation level. */
    void setActivation(SimTK::State& s, double activation) const;

    /** @param fiberLength The default fiber length that is used to initialize
    the muscle. */
    void setDefaultFiberLength(double fiberLength);

    /** @param activationTimeConstant The activation time constant (in
    seconds). */
    void setActivationTimeConstant(double activationTimeConstant);

    /** @param deactivationTimeConstant The deactivation time constant (in
    seconds). */
    void setDeactivationTimeConstant(double deactivationTimeConstant);

    /** @param minimumActivation The minimum permissible activation level. */
    void setMinimumActivation(double minimumActivation);

    /** @param aActiveForceLengthCurve The ActiveForceLengthCurve used by the
    muscle model to scale active fiber force as a function of fiber length. */
    void setActiveForceLengthCurve(
        ActiveForceLengthCurve& aActiveForceLengthCurve);

    /** @param aForceVelocityCurve The ForceVelocityCurve used by the muscle
    model to calculate the derivative of fiber length. */
    void setForceVelocityCurve(ForceVelocityCurve& aForceVelocityCurve);

    /** @param aFiberForceLengthCurve The FiberForceLengthCurve used by the
    muscle model to calculate the passive force the muscle fiber generates as a
    function of fiber length. */
    void setFiberForceLengthCurve(
        FiberForceLengthCurve& aFiberForceLengthCurve);
    
    /** @param aTendonForceLengthCurve The TendonForceLengthCurve used by the
    muscle model to calculate the force exerted by the tendon as a function of
    tendon length. */
    void setTendonForceLengthCurve(
        TendonForceLengthCurve& aTendonForceLengthCurve);

    /** @param[out] s The state of the system.
        @param fiberLength The desired fiber length (m). */
    void setFiberLength(SimTK::State& s, double fiberLength) const;

//==============================================================================
// MUSCLE.H INTERFACE
//==============================================================================
    /** @param[in] s The state of the system.
        @returns The tensile force the muscle is generating (N). */
    double computeActuation(const SimTK::State& s) const FINAL_11;

    /** Computes the fiber length such that the fiber and tendon are developing
    the same force, distributing the velocity of the entire musculotendon
    actuator between the fiber and tendon according to their relative
    stiffnesses.
        @param[in,out] s The state of the system. */
    void computeInitialFiberEquilibrium(SimTK::State& s) const override;

    /** Computes the fiber length such that the fiber and tendon are developing
    the same force, assuming velocities are zero. This is a static equilibrium
    version of computeInitialFiberEquilibrium(). By setting velocities to zero,
    we obtain a reasonable and robust solution that provides a rough solution
    for fiber length.
        @param[in,out] s The state of the system. */
    void computeFiberEquilibriumAtZeroVelocity(SimTK::State& s) const 
        override;

//==============================================================================
// TO BE DEPRECATED
//==============================================================================
    ///@cond TO BE DEPRECATED
    /*  Once the ignore_tendon_compliance flag is implemented correctly, get rid
    of this method as it duplicates code in calcMuscleLengthInfo,
    calcFiberVelocityInfo, and calcMuscleDynamicsInfo.
        @param activation of the muscle [0-1]
        @param fiberLength in (m)
        @param fiberVelocity in (m/s)
        @returns the force component generated by the fiber that is associated
    only with activation (the parallel element is not included) */
    double calcActiveFiberForceAlongTendon(double activation,
                                           double fiberLength,
                                           double fiberVelocity) const;

    /*  @returns a vector of the fiber state that will cause this muscle to
    reproduce the supplied boundary conditions
        \li 0: activation
        \li 1: normalized fiber length (m/lopt)
        \li 2: pennation angle (rad)
        \li 3: normalized fiber velocity ( (m/s) / (vmax * lopt))
        @param lengthMT the length of the entire musculotendon path (m)
        @param velocityMT the velocity of the entire musculotendon path (m)
        @param tendonForce the tensile (+) force applied by the tendon (N)
        @param dTendonForceDT the first time derivative of the force applied by
    the tendon (N/s) */
    SimTK::Vec4 calcFiberStateGivenBoundaryCond(double lengthMT,
                                                double velocityMT,
                                                double tendonForce,
                                                double dTendonForceDT) const;

    /*  @returns the active fiber force generated by a rigid tendon equilibrium
    muscle model
        @param s the state of the system
        @param aActivation the activation of the muscle */
    virtual double calcInextensibleTendonActiveFiberForce(SimTK::State& s,
                                        double aActivation) const FINAL_11;
    ///@endcond

//==============================================================================
// PROTECTED METHODS
//==============================================================================
protected:
    void postScale(const SimTK::State& s, const ScaleSet& aScaleSet);

    /** @returns Activation clamped to the permissible range (i.e., between
    minimum_activation and 1.0). */
    double clampActivation(double activation) const;

    /** Calculate activation rate. */
    double calcActivationDerivative(double activation, double excitation) const;

    /** Gets the derivative of an actuator state by index.
        @param s The state.
        @param aStateName The name of the state to get.
        @return The value of the state derivative. */
    double getStateVariableDeriv(const SimTK::State& s,
                                 const std::string &aStateName) const;

    /** Sets the derivative of an actuator state specified by name.
        @param s The state.
        @param aStateName The name of the state to set.
        @param aValue The value to which the state should be set. */
    void setStateVariableDeriv(const SimTK::State& s,
                               const std::string &aStateName,
                               double aValue) const;

//==============================================================================
// MUSCLE INFERFACE REQUIREMENTS
//==============================================================================
    /** Calculate the position-related values associated with the muscle state
    (fiber and tendon lengths, normalized lengths, pennation angle, etc.). */
    void calcMuscleLengthInfo(const SimTK::State& s,
                              MuscleLengthInfo& mli) const override;

    /** Calculate the velocity-related values associated with the muscle state
    (fiber and tendon velocities, normalized velocities, pennation angular
    velocity, etc.). */
    void calcFiberVelocityInfo(const SimTK::State& s,
                               FiberVelocityInfo& fvi) const override;

    /** Calculate the dynamics-related values associated with the muscle state
    (from the active- and passive-force-length curves, the force-velocity curve,
    and the tendon-force-length curve). */
    void calcMuscleDynamicsInfo(const SimTK::State& s,
                                MuscleDynamicsInfo& mdi) const override;

    /** Calculate the potential energy values associated with the muscle */
    void  calcMusclePotentialEnergyInfo(const SimTK::State& s, 
<<<<<<< HEAD
        MusclePotentialEnergyInfo& mpei) const override;
=======
            MusclePotentialEnergyInfo& mpei) const override;
>>>>>>> b5672d1b

//==============================================================================
// MODELCOMPONENT INTERFACE REQUIREMENTS
//==============================================================================
    /** Sets up the ModelComponent from the model, if necessary */
    void extendConnectToModel(Model& model) override;

    /** Creates the ModelComponent so that it can be used in simulation */
    void extendAddToSystem(SimTK::MultibodySystem& system) const override;

    /** Initializes the state of the ModelComponent */
    void extendInitStateFromProperties(SimTK::State& s) const override;

    /** Sets the default state for the ModelComponent */
    void extendSetPropertiesFromState(const SimTK::State& s) override;

    /** Computes state variable derivatives */
    void computeStateVariableDerivatives(const SimTK::State& s) const override;

private:
    // The name used to access the activation state.
    static const std::string STATE_ACTIVATION_NAME;
    // The name used to access the fiber length state.
    static const std::string STATE_FIBER_LENGTH_NAME;

    // Indicates whether fiber damping is included in the model (false if
    // dampingCoefficient < 0.001).
    bool use_fiber_damping;

    void setNull();
    void constructProperties() override;

    // Builds the components that are necessary to simulate using this muscle.
    void buildMuscle();

    // Rebuilds muscle model if any of its properties have changed.
<<<<<<< HEAD
    void finalizeFromProperties() override;
=======
    void extendFinalizeFromProperties() override;
>>>>>>> b5672d1b

    /* Calculates the fiber velocity that satisfies the equilibrium equation
    given a fixed fiber length.
        @param fiso maximum isometric force
        @param a activation
        @param fal active-force-length multiplier
        @param fpe passive-force-length multiplier
        @param fse tendon-force-length multiplier
        @param beta damping coefficent
        @param cosPhi cosine of pennation angle
        @returns [0] dlceN_dt
                 [1] err
                 [2] converged */
    SimTK::Vec3 calcDampedNormFiberVelocity(double fiso,
                                            double a,
                                            double fal,
                                            double fpe,
                                            double fse,
                                            double beta,
                                            double cosPhi) const;

    /* Calculates the force-velocity multiplier
        @param a activation
        @param fal the fiber active-force-length multiplier
        @param fp the total normalized parallel fiber force multiplier
        @param fse the tendon-force-length multiplier
        @param cosphi the cosine of the pennation angle
        @return the force-velocity multiplier */
    double calcFv(double a,
                  double fal,
                  double fp,
                  double fse,
                  double cosphi) const;

    /*  @param fiso the maximum isometric force the fiber can generate
        @param a activation
        @param fal the fiber active-force-length multiplier
        @param fv the fiber force-velocity multiplier
        @param fpe the fiber force-length multiplier
        @param dlceN the normalized fiber velocity
        @param cosphi the cosine of the pennation angle
        @returns Vec4
            [0] total fiber force
            [1] active fiber force
            [2] conservative passive fiber force
            [3] non-conservative passive fiber force */
    SimTK::Vec4 calcFiberForce(double fiso,
                               double a,
                               double fal,
                               double fv,
                               double fpe,
                               double dlceN) const;

    /*  @param fiso the maximum isometric force the fiber can generate
        @param ftendon the current tendon load
        @param cosPhi the cosine of the pennation angle
        @param fal the fiber active-force-length multiplier
        @param fv the fiber force-velocity multiplier
        @param fpe the fiber force-length multiplier
        @param dlceN the normalized fiber velocity
        @param cosphi the cosine of the pennation angle
        @returns activation required to realize ftendon */
    double calcActivation(double fiso,
                          double ftendon,
                          double cosPhi,
                          double fal,
                          double fv,
                          double fpe,
                          double dlceN) const;

    /*  @param fiso the maximum isometric force the fiber can generate
        @param a activation
        @param fal the fiber active-force-length multiplier
        @param fv the fiber force-velocity multiplier
        @param fpe the fiber force-length multiplier
        @param sinphi the sine of the pennation angle
        @param cosphi the cosine of the pennation angle
        @param lce the fiber length
        @param lceN the normalized fiber length
        @param optFibLen the optimal fiber length
        @returns the stiffness of the fiber in the direction of the fiber */
    double calcFiberStiffness(double fiso,
                              double a,
                              double fv,
                              double lceN,
                              double optFibLen) const;

    /*  @param fiso the maximum isometric force the fiber can generate
        @param a activation
        @param fal the fiber active-force-length multiplier
        @param beta damping coefficient
        @param s damping force scaling
        @param ds_d_dlce derivative of the damping scaling w.r.t. fiber length
        @param dlceN_dt normalized fiber velocity (1 is the max. fiber velocity)
        @param the maximum contraction velocity in m/s
        @return the partial derivative of fiber force w.r.t normilized fiber
    velocity */
    double calc_DFiberForce_DNormFiberVelocity(double fiso,
                                               double a,
                                               double fal,
                                               double beta,
                                               double dlceN_dt) const;

    /*  @param fiberForce the force, in Newtons, developed by the fiber
        @param fiberStiffness the stiffness, in N/m, of the fiber
        @param lce the fiber length
        @param sinphi the sine of the pennation angle
        @param cosphi the cosine of the pennation angle
        @returns the partial derivative of fiber force along the tendon with
    respect to small changes in fiber length (in the direction of the fiber) */
    double calc_DFiberForceAT_DFiberLength(double fiberForce,
                                           double fiberStiffness,
                                           double lce,
                                           double sinPhi,
                                           double cosPhi) const;

    /*  @param dFm_d_lce stiffness of the fiber in the direction of the fiber
        @param sinphi the sine of the pennation angle
        @param cosphi the cosine of the pennation angle
        @param lce the fiber length
        @returns the stiffness of the fiber in the direction of the tendon */
    double calc_DFiberForceAT_DFiberLengthAT(double dFm_d_lce,
                                             double sinPhi,
                                             double cosPhi,
                                             double lce) const;

    /*  @param dFt_d_tl the partial derivative of tendon force w.r.t. small
    changes in tendon length (i.e., tendon stiffness), in (N/m)
        @param lce the fiber length
        @param sinphi the sine of the pennation angle
        @param cosphi the cosine of the pennation angle
        @returns the partial derivative of tendon force with respect to small
    changes in fiber length */
    double calc_DTendonForce_DFiberLength(double dFt_d_tl,
                                          double lce,
                                          double sinphi,
                                          double cosphi) const;

//==============================================================================
// PRIVATE UTILITY CLASS MEMBERS
//==============================================================================

    // This object defines the pennation model used for this muscle model. Using
    // a ClonePtr saves us from having to write a destructor, copy constructor,
    // or copy assignment. This will be zeroed on construction, cleaned up on
    // destruction, and cloned when copying.
    MuscleFixedWidthPennationModel penMdl;

    // Singularity-free inverse of ForceVelocityCurve.
    ForceVelocityInverseCurve fvInvCurve;

    // Here, I'm using the 'm_' to prevent me from trashing this variable with a
    // poorly chosen local variable.
    double m_minimumFiberLength;
    double m_minimumFiberLengthAlongTendon;

    // Returns true if the fiber length is currently shorter than the minimum
    // value allowed by the pennation model and the active force length curve
    bool isFiberStateClamped(double lce, double dlceN) const;

    // Returns the maximum of the minimum fiber length and the current fiber
    // length
    double clampFiberLength(double lce) const;

    /* Solves fiber length and velocity to satisfy the equilibrium equations.
    The velocity of the entire musculotendon actuator is shared between the
    tendon and the fiber based on their relative mechanical stiffnesses.
        @param aActivation the initial activation of the muscle
        @param pathLength length of the whole musculotendon actuator
        @param pathLengtheningSpeed lengthening speed of the muscle path
        @param aSolTolerance the desired relative tolerance of the equilibrium
    solution
        @param aMaxIterations the maximum number of Newton steps allowed before
    we give up attempting to initialize the model and throw an exception
        @param staticSolution set to true to calculate the static equilibrium
    solution, setting fiber and tendon velocities to zero */
    SimTK::Vector estimateMuscleFiberState(double aActivation,
                                           double pathLength,
                                           double pathLengtheningSpeed,
                                           double aSolTolerance,
                                           int aMaxIterations,
                                           bool staticSolution=false) const;

};
} //end of namespace OpenSim

#endif // OPENSIM_Millard2012EquilibriumMuscle_h__<|MERGE_RESOLUTION|>--- conflicted
+++ resolved
@@ -500,11 +500,7 @@
 
     /** Calculate the potential energy values associated with the muscle */
     void  calcMusclePotentialEnergyInfo(const SimTK::State& s, 
-<<<<<<< HEAD
-        MusclePotentialEnergyInfo& mpei) const override;
-=======
             MusclePotentialEnergyInfo& mpei) const override;
->>>>>>> b5672d1b
 
 //==============================================================================
 // MODELCOMPONENT INTERFACE REQUIREMENTS
@@ -541,11 +537,7 @@
     void buildMuscle();
 
     // Rebuilds muscle model if any of its properties have changed.
-<<<<<<< HEAD
-    void finalizeFromProperties() override;
-=======
     void extendFinalizeFromProperties() override;
->>>>>>> b5672d1b
 
     /* Calculates the fiber velocity that satisfies the equilibrium equation
     given a fixed fiber length.

#ifndef OPENSIM_INVERSE_KINEMATICS_SOLVER_H_
#define OPENSIM_INVERSE_KINEMATICS_SOLVER_H_
/* -------------------------------------------------------------------------- *
 *                    OpenSim:  InverseKinematicsSolver.h                     *
 * -------------------------------------------------------------------------- *
 * The OpenSim API is a toolkit for musculoskeletal modeling and simulation.  *
 * See http://opensim.stanford.edu and the NOTICE file for more information.  *
 * OpenSim is developed at Stanford University and supported by the US        *
 * National Institutes of Health (U54 GM072970, R24 HD065690) and by DARPA    *
 * through the Warrior Web program.                                           *
 *                                                                            *
 * Copyright (c) 2005-2017 Stanford University and the Authors                *
 * Author(s): Ajay Seth                                                       *
 *                                                                            *
 * Licensed under the Apache License, Version 2.0 (the "License"); you may    *
 * not use this file except in compliance with the License. You may obtain a  *
 * copy of the License at http://www.apache.org/licenses/LICENSE-2.0.         *
 *                                                                            *
 * Unless required by applicable law or agreed to in writing, software        *
 * distributed under the License is distributed on an "AS IS" BASIS,          *
 * WITHOUT WARRANTIES OR CONDITIONS OF ANY KIND, either express or implied.   *
 * See the License for the specific language governing permissions and        *
 * limitations under the License.                                             *
 * -------------------------------------------------------------------------- */

#include "AssemblySolver.h"

namespace SimTK {
class Markers;
}

namespace OpenSim {

class MarkersReference;
class OrientationsReference;

//=============================================================================
//=============================================================================
/**
 * Solve for the coordinates (degrees of freedom) of the model that satisfy the
 * set of constraints imposed on the model and the set of desired coordinate
 * values. The InverseKinematicsSolver provides the option to convert the
 * problem to an approximate one where the constraint violations are treated as
 * penalties to be minimized rather than strictly enforced. This can speed up
 * the solution and can be used to seed the constrained problem closer to the
 * solution.
 *
 * The InverseKinematicsSolver objective:
 * \f[
 *   min: J = sum(Wm_i*(m_i-md_i)^T*(m_i-md_i)) + sum(Wq_j*(q_j-qd_j)^2) +
 *            [Wc*sum(c_{err})^2]
 * \f]
 * where m_i and md_i are the model and desired marker locations (Vec3); q_j
 * and qd_j are model and desired joint coordinates. Wm_i and Wq_j are the
 * marker and coordinate weightings, respectively, and Wc is the weighting on
 * constraint errors. When Wc == Infinity, the second term is not included,
 * but instead q is subject to the constraint equations:
 *      \f[ c_{err} = G(q)-Go = 0 \f]
 *
 * When the model (and the number of goals) is guaranteed not to change and
 * the initial state is close to the InverseKinematics solution (e.g., from the 
 * initial assemble()), then track() is an efficient method for updating the
 * configuration to determine the small change in coordinate values, q.
 *
 * See SimTK::Assembler for more algorithmic details of the underlying solver.
 *
 * @author Ajay Seth
 */
class OSIMSIMULATION_API InverseKinematicsSolver: public AssemblySolver
{
//==============================================================================
// METHODS
//==============================================================================
public:
    //--------------------------------------------------------------------------
    // CONSTRUCTION
    //--------------------------------------------------------------------------
    virtual ~InverseKinematicsSolver() {}

    InverseKinematicsSolver(const Model &model, 
                        const MarkersReference &markersReference,
                        SimTK::Array_<CoordinateReference> &coordinateReferences,
                        double constraintWeight = SimTK::Infinity);

    InverseKinematicsSolver(const Model &model,
                        const MarkersReference *markersReference,
                        const OrientationsReference *orientationsReference,
                        SimTK::Array_<CoordinateReference> &coordinateReferences,
                        double constraintWeight = SimTK::Infinity);
    
    /* Assemble a model configuration that meets the InverseKinematics conditions  
        (desired values and constraints) starting from an initial state that  
        does not have to satisfy the constraints. */
    //virtual void assemble(SimTK::State &s);

    /* Obtain a model configuration that meets the InverseKinematics conditions  
        (desired values and constraints) given a state that satisfies or
        is close to satisfying the constraints. Note there can be no change
        in the number of constraints or desired coordinates. Desired
        coordinate values can and should be updated between repeated calls
        to track a desired trajectory of coordinate values. */
    //virtual void track(SimTK::State &s);

    /** Change the weighting of a marker, given the marker's name. Takes effect
        when assemble() or track() is called next. */
    void updateMarkerWeight(const std::string &markerName, double value);
    /** Change the weighting of a marker, given the marker's index. Takes effect
        when assemble() or track() is called next. */
    void updateMarkerWeight(int markerIndex, double value);
    /** Change the weighting of all markers. Takes effect when assemble() or
        track() is called next. Marker weights are specified in the same order
        as they appear in the MarkersReference that was passed in when the
        solver was constructed. */
    void updateMarkerWeights(const SimTK::Array_<double> &weights);

    /** Compute and return a marker's spatial location in the ground frame,
        given the marker's name. */
    SimTK::Vec3 computeCurrentMarkerLocation(const std::string &markerName);
    /** Compute and return a marker's spatial location in the ground frame,
        given the marker's index. */
    SimTK::Vec3 computeCurrentMarkerLocation(int markerIndex);
    /** Compute and return the spatial locations of all markers, expressed in
        the ground frame. */
    void computeCurrentMarkerLocations(SimTK::Array_<SimTK::Vec3> &markerLocations);

    /** Compute and return the distance error between a model marker and its
        observation, given the marker's name. */
    double computeCurrentMarkerError(const std::string &markerName);
    /** Compute and return the distance error between a model marker and its
        observation, given the marker's index. */
    double computeCurrentMarkerError(int markerIndex);
    /** Compute and return the distance errors between all model markers and
        their observations. */
    void computeCurrentMarkerErrors(SimTK::Array_<double> &markerErrors);

    /** Compute and return the squared-distance error between a model marker and
        its observation, given the marker's name. This method is cheaper than
        squaring the value returned by computeCurrentMarkerError(). */
    double computeCurrentSquaredMarkerError(const std::string &markerName);
    /** Compute and return the squared-distance error between a model marker and
        its observation, given the marker's index. This method is cheaper than
        squaring the value returned by computeCurrentMarkerError(). */
    double computeCurrentSquaredMarkerError(int markerIndex);
    /** Compute and return the squared-distance errors between all model markers
        and their observations. This method is cheaper than squaring the values
        returned by computeCurrentMarkerErrors(). */
    void computeCurrentSquaredMarkerErrors(SimTK::Array_<double> &markerErrors);

    /** Marker locations and errors may be computed in an order that is different
        from tasks file or listed in the model. Return the corresponding marker
        name for an index in the list of marker locations/errors returned by the
        solver. */
    std::string getMarkerNameForIndex(int markerIndex) const;

protected:
<<<<<<< HEAD
    /** Override to include point of interest matching (Marker tracking)
        as well ad Frame orientation (OSensor) tracking.
        This method extends the set of goals used by the AssemblySolver. */
=======
    /** Internal method to convert the CoordinateReferences into goals of the 
        assembly solver. Subclasses can override to include other goals  
        such as point of interest matching (Marker tracking). This method is
        automatically called by assemble(). */
>>>>>>> 7c179bb1
    void setupGoals(SimTK::State &s) override;
    /** Internal method to update the time, reference values and/or their 
        weights that define the goals, based on the provided state. */
    void updateGoals(const SimTK::State &s) override;

private:
    /** Define and apply marker tracking goal to the assembly problem. */
    void setupMarkersGoal(SimTK::State &s);

    /** Define and apply Orientations of Frames to be tracked to the
        assembly problem. */
    void setupOrientationsGoal(SimTK::State &s);

    // The marker reference values and weightings
    SimTK::ReferencePtr<const MarkersReference> _markersReference;

    // Non-accessible cache of the marker values to be matched at a given state
    SimTK::Array_<SimTK::Vec3> _markerValues;

    // Markers collectively form a single assembly condition for the 
    // SimTK::Assembler and the memory is managed by the Assembler
    SimTK::ReferencePtr<SimTK::Markers> _markerAssemblyCondition;

    // The orientation reference values and weightings
    SimTK::ReferencePtr<const OrientationsReference> _orientationsReference;

    // Private cache of the orientation values to be matched at a given state
    SimTK::Array_<SimTK::Rotation> _orientationValues;

    // OrientationSensors collectively form a single assembly condition for
    // the SimTK::Assembler and the memory is managed by the Assembler
    SimTK::ReferencePtr<SimTK::OrientationSensors> _orientationAssemblyCondition;

//=============================================================================
};  // END of class InverseKinematicsSolver
//=============================================================================
} // namespace

#endif // OPENSIM_INVERSE_KINEMATICS_SOLVER_H_<|MERGE_RESOLUTION|>--- conflicted
+++ resolved
@@ -24,13 +24,16 @@
  * -------------------------------------------------------------------------- */
 
 #include "AssemblySolver.h"
+#include <OpenSim/Common/Set.h>
 
 namespace SimTK {
 class Markers;
+class OrientationSensors;
 }
 
 namespace OpenSim {
 
+class CoordinateReference;
 class MarkersReference;
 class OrientationsReference;
 
@@ -77,13 +80,13 @@
     //--------------------------------------------------------------------------
     virtual ~InverseKinematicsSolver() {}
 
-    InverseKinematicsSolver(const Model &model, 
-                        const MarkersReference &markersReference,
-                        SimTK::Array_<CoordinateReference> &coordinateReferences,
-                        double constraintWeight = SimTK::Infinity);
+    InverseKinematicsSolver(const Model& model,
+        MarkersReference &markersReference,
+        SimTK::Array_<CoordinateReference> &coordinateReferences,
+        double constraintWeight = SimTK::Infinity);
 
     InverseKinematicsSolver(const Model &model,
-                        const MarkersReference *markersReference,
+                        MarkersReference &markersReference,
                         const OrientationsReference *orientationsReference,
                         SimTK::Array_<CoordinateReference> &coordinateReferences,
                         double constraintWeight = SimTK::Infinity);
@@ -153,16 +156,9 @@
     std::string getMarkerNameForIndex(int markerIndex) const;
 
 protected:
-<<<<<<< HEAD
     /** Override to include point of interest matching (Marker tracking)
         as well ad Frame orientation (OSensor) tracking.
         This method extends the set of goals used by the AssemblySolver. */
-=======
-    /** Internal method to convert the CoordinateReferences into goals of the 
-        assembly solver. Subclasses can override to include other goals  
-        such as point of interest matching (Marker tracking). This method is
-        automatically called by assemble(). */
->>>>>>> 7c179bb1
     void setupGoals(SimTK::State &s) override;
     /** Internal method to update the time, reference values and/or their 
         weights that define the goals, based on the provided state. */
@@ -177,13 +173,13 @@
     void setupOrientationsGoal(SimTK::State &s);
 
     // The marker reference values and weightings
-    SimTK::ReferencePtr<const MarkersReference> _markersReference;
+    MarkersReference &_markersReference;
 
     // Non-accessible cache of the marker values to be matched at a given state
     SimTK::Array_<SimTK::Vec3> _markerValues;
 
-    // Markers collectively form a single assembly condition for the 
-    // SimTK::Assembler and the memory is managed by the Assembler
+    // Markers collectively form a single assembly condition for the SimTK::Assembler
+    // and the memory is managed by the Assembler
     SimTK::ReferencePtr<SimTK::Markers> _markerAssemblyCondition;
 
     // The orientation reference values and weightings

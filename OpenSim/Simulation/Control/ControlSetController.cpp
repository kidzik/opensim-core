--- conflicted
+++ resolved
@@ -212,69 +212,26 @@
 {
     Super::extendFinalizeFromProperties();
 
-<<<<<<< HEAD
-    SimTK_ASSERT( _controlsFileName!="" , 
-        "ControlSetController::connectToModel controlsFileName is NULL");
-=======
     SimTK_ASSERT(_controlsFileName != "",
         "ControlSetController::extendFinalizeFromProperties controlsFileName is NULL");
->>>>>>> b5672d1b
 
     if (_controlsFileName != "Unassigned") {
         //        std::cout<<"\n\nControlSetController::extendConnectToModel(): Loading controls from file "<<_controlsFileName<<"."<<std::endl;
         //        std::cout<<"ControlSetController::extendConnectToModel(): Found "<<_controlSet->getSize()<<" controls."<<std::endl;
         delete  _controlSet;
-<<<<<<< HEAD
-        if (_controlsFileName.rfind(".sto")!=std::string::npos)
-=======
         if (_controlsFileName.rfind(".sto") != std::string::npos)
->>>>>>> b5672d1b
             _controlSet = new ControlSet(Storage(_controlsFileName));
         else
             _controlSet = new ControlSet(_controlsFileName);
     }
     else if (_controlSet == NULL) {
-<<<<<<< HEAD
-       std::cout << " ControlSetController::connectToModel(): no Control Set Specified" << std::endl;
-       setDisabled(true); 
-       return;  // no more wiring is needed
-=======
         std::cout << " ControlSetController::extendFinalizeFromProperties(): no Control Set Specified" << std::endl;
         setDisabled(true);
         return;  // no more wiring is needed
->>>>>>> b5672d1b
     }
 
     // Make sure that we are controlling all the actuators that the control set specifies
     std::string ext = ".excitation";
-<<<<<<< HEAD
-    for(int i =0; _controlSet != NULL && i<_controlSet->getSize(); i++){
-        std::string actName = _controlSet->get(i).getName();
-        if(actName.length()>ext.length() && !(actName.compare(actName.length()-ext.length(), ext.length(), ".excitation"))){
-            actName.erase(actName.length()-ext.length(), ext.length());
-        }
-        if(getProperty_actuator_list().findIndex(actName) < 0) // not already in the list of actuators for this controller
-            updProperty_actuator_list().appendValue(actName);
-    }
-
-    // Controller::connectToModel() calls setActuators() with actuators in the
-    // _actuatorNameList so call connectToModel() after the _controlSet 
-    // constructor has been called
-    Super::connectToModel(model);
-
-}
-// for adding any components to the model
-void ControlSetController::addToSystem( SimTK::MultibodySystem& system ) const
-{
-    Super::addToSystem(system);
-}
-
-// for any intialization requiring a state or the complete system 
-void ControlSetController::initStateFromProperties( SimTK::State& s)  const
-{
-    Super::initStateFromProperties(s);
-}
-=======
     for (int i = 0; _controlSet != NULL && i<_controlSet->getSize(); i++){
         std::string actName = _controlSet->get(i).getName();
         if (actName.length()>ext.length() && !(actName.compare(actName.length() - ext.length(), ext.length(), ".excitation"))){
@@ -284,4 +241,3 @@
             updProperty_actuator_list().appendValue(actName);
     }
 }
->>>>>>> b5672d1b
